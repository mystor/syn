use super::*;

use std::iter;

/// Doc-comments are promoted to attributes that have `is_sugared_doc` = true
#[derive(Debug, Clone, Eq, PartialEq)]
pub struct Attribute {
    pub style: AttrStyle,
    pub value: MetaItem,
    pub is_sugared_doc: bool,
}

<<<<<<< HEAD
/// Distinguishes between Attributes that decorate items and Attributes that
/// are contained as statements within items. These two cases need to be
/// distinguished for pretty-printing.
#[derive(Debug, Copy, Clone, Eq, PartialEq)]
pub enum AttrStyle {
    Outer,
    Inner,
=======
impl Attribute {
    pub fn name(&self) -> &str {
        self.value.name()
    }
>>>>>>> 176d8a97
}

/// A compile-time attribute item.
///
/// E.g. `#[test]`, `#[derive(..)]` or `#[feature = "foo"]`
#[derive(Debug, Clone, Eq, PartialEq)]
pub enum MetaItem {
    /// Word meta item.
    ///
    /// E.g. `test` as in `#[test]`
    Word(Ident),
    /// List meta item.
    ///
    /// E.g. `derive(..)` as in `#[derive(..)]`
    List(Ident, Vec<MetaItem>),
    /// Name value meta item.
    ///
    /// E.g. `feature = "foo"` as in `#[feature = "foo"]`
    NameValue(Ident, Lit),
}

impl MetaItem {
    pub fn name(&self) -> &str {
        match *self {
            MetaItem::Word(ref name) |
            MetaItem::List(ref name, _) |
            MetaItem::NameValue(ref name, _) => name.as_ref(),
        }
    }
}

pub trait FilterAttrs<'a> {
    type Ret: Iterator<Item = &'a Attribute>;

    fn outer(self) -> Self::Ret;
    fn inner(self) -> Self::Ret;
}

impl<'a, T> FilterAttrs<'a> for T where T: IntoIterator<Item = &'a Attribute> {
    type Ret = iter::Filter<T::IntoIter, fn(&&Attribute) -> bool>;

    fn outer(self) -> Self::Ret {
        fn is_outer(attr: &&Attribute) -> bool {
            attr.style == AttrStyle::Outer
        }
        self.into_iter().filter(is_outer)
    }

    fn inner(self) -> Self::Ret {
        fn is_inner(attr: &&Attribute) -> bool {
            attr.style == AttrStyle::Inner
        }
        self.into_iter().filter(is_inner)
    }
}

#[cfg(feature = "parsing")]
pub mod parsing {
    use super::*;
    use ident::parsing::ident;
    use lit::{Lit, StrStyle};
    use lit::parsing::lit;
    use space::{block_comment, whitespace};

    #[cfg(feature = "full")]
    named!(pub inner_attr -> Attribute, alt!(
        do_parse!(
            punct!("#") >>
            punct!("!") >>
            punct!("[") >>
            meta_item: meta_item >>
            punct!("]") >>
            (Attribute {
                style: AttrStyle::Inner,
                value: meta_item,
                is_sugared_doc: false,
            })
        )
        |
        do_parse!(
            punct!("//!") >>
            content: take_until!("\n") >>
            (Attribute {
                style: AttrStyle::Inner,
                value: MetaItem::NameValue(
                    "doc".into(),
                    Lit::Str(
                        format!("//!{}", content),
                        StrStyle::Cooked,
                    ),
                ),
                is_sugared_doc: true,
            })
        )
        |
        do_parse!(
            option!(whitespace) >>
            peek!(tag!("/*!")) >>
            com: block_comment >>
            (Attribute {
                style: AttrStyle::Inner,
                value: MetaItem::NameValue(
                    "doc".into(),
                    Lit::Str(com.to_owned(), StrStyle::Cooked),
                ),
                is_sugared_doc: true,
            })
        )
    ));

    named!(pub outer_attr -> Attribute, alt!(
        do_parse!(
            punct!("#") >>
            punct!("[") >>
            meta_item: meta_item >>
            punct!("]") >>
            (Attribute {
                style: AttrStyle::Outer,
                value: meta_item,
                is_sugared_doc: false,
            })
        )
        |
        do_parse!(
            punct!("///") >>
            not!(peek!(tag!("/"))) >>
            content: take_until!("\n") >>
            (Attribute {
                style: AttrStyle::Outer,
                value: MetaItem::NameValue(
                    "doc".into(),
                    Lit::Str(
                        format!("///{}", content),
                        StrStyle::Cooked,
                    ),
                ),
                is_sugared_doc: true,
            })
        )
        |
        do_parse!(
            option!(whitespace) >>
            peek!(tag!("/**")) >>
            com: block_comment >>
            (Attribute {
                style: AttrStyle::Outer,
                value: MetaItem::NameValue(
                    "doc".into(),
                    Lit::Str(com.to_owned(), StrStyle::Cooked),
                ),
                is_sugared_doc: true,
            })
        )
    ));

    named!(meta_item -> MetaItem, alt!(
        do_parse!(
            id: ident >>
            punct!("(") >>
            inner: separated_list!(punct!(","), meta_item) >>
            punct!(")") >>
            (MetaItem::List(id, inner))
        )
        |
        do_parse!(
            name: ident >>
            punct!("=") >>
            value: lit >>
            (MetaItem::NameValue(name, value))
        )
        |
        map!(ident, MetaItem::Word)
    ));
}

#[cfg(feature = "printing")]
mod printing {
    use super::*;
    use lit::{Lit, StrStyle};
    use quote::{Tokens, ToTokens};

    impl ToTokens for Attribute {
        fn to_tokens(&self, tokens: &mut Tokens) {
            if let Attribute {
                style,
                value: MetaItem::NameValue(
                    ref name,
                    Lit::Str(ref value, StrStyle::Cooked),
                ),
                is_sugared_doc: true,
            } = *self {
                if name == "doc" {
                    match style {
                        AttrStyle::Inner if value.starts_with("//!") => {
                            tokens.append(&format!("{}\n", value));
                            return;
                        }
                        AttrStyle::Inner if value.starts_with("/*!") => {
                            tokens.append(value);
                            return;
                        }
                        AttrStyle::Outer if value.starts_with("///") => {
                            tokens.append(&format!("{}\n", value));
                            return;
                        }
                        AttrStyle::Outer if value.starts_with("/**") => {
                            tokens.append(value);
                            return;
                        }
                        _ => {}
                    }
                }
            }

            tokens.append("#");
            if let AttrStyle::Inner = self.style {
                tokens.append("!");
            }
            tokens.append("[");
            self.value.to_tokens(tokens);
            tokens.append("]");
        }
    }

    impl ToTokens for MetaItem {
        fn to_tokens(&self, tokens: &mut Tokens) {
            match *self {
                MetaItem::Word(ref ident) => {
                    ident.to_tokens(tokens);
                }
                MetaItem::List(ref ident, ref inner) => {
                    ident.to_tokens(tokens);
                    tokens.append("(");
                    tokens.append_separated(inner, ",");
                    tokens.append(")");
                }
                MetaItem::NameValue(ref name, ref value) => {
                    name.to_tokens(tokens);
                    tokens.append("=");
                    value.to_tokens(tokens);
                }
            }
        }
    }
}<|MERGE_RESOLUTION|>--- conflicted
+++ resolved
@@ -10,7 +10,12 @@
     pub is_sugared_doc: bool,
 }
 
-<<<<<<< HEAD
+impl Attribute {
+    pub fn name(&self) -> &str {
+        self.value.name()
+    }
+}
+
 /// Distinguishes between Attributes that decorate items and Attributes that
 /// are contained as statements within items. These two cases need to be
 /// distinguished for pretty-printing.
@@ -18,12 +23,6 @@
 pub enum AttrStyle {
     Outer,
     Inner,
-=======
-impl Attribute {
-    pub fn name(&self) -> &str {
-        self.value.name()
-    }
->>>>>>> 176d8a97
 }
 
 /// A compile-time attribute item.
